#
# SPDX-License-Identifier: Apache-2.0
#
---
- name: Fail if namespace not specified
  fail:
    msg: namespace not specified or is empty
  when: not namespace is defined or not namespace

- name: Determine if namespace exists
  kubernetes.core.k8s_info:
    api_version: v1
    kind: Namespace
    name: "{{ namespace }}"
  register: namespace_info

- name: Create namespace
  kubernetes.core.k8s:
    state: present
    definition:
      api_version: v1
      kind: Namespace
      metadata:
        name: "{{ namespace }}"
        labels:
          'pod-security.kubernetes.io/enforce': baseline
  when: not namespace_info.resources

<<<<<<< HEAD
=======
- name: Create pod security policy
  kubernetes.core.k8s:
    state: present
    namespace: "{{ namespace }}"
    resource_definition: "{{ lookup('template', 'k8s/pod_security_policy.yml.j2') }}"

>>>>>>> 8b8ed387
- name: Create cluster role
  kubernetes.core.k8s:
    state: present
    namespace: "{{ namespace }}"
    resource_definition: "{{ lookup('template', 'k8s/cluster_role.yml.j2') }}"

- name: Create cluster role binding
  kubernetes.core.k8s:
    state: present
    namespace: "{{ namespace }}"
    resource_definition: "{{ lookup('template', 'k8s/cluster_role_binding.yml.j2') }}"

<<<<<<< HEAD
# - name: Create role binding
#   k8s:
#     state: present
#     namespace: "{{ namespace }}"
#     resource_definition: "{{ lookup('template', 'k8s/role_binding.yml.j2') }}"
=======
- name: Create role binding
  kubernetes.core.k8s:
    state: present
    namespace: "{{ namespace }}"
    resource_definition: "{{ lookup('template', 'k8s/role_binding.yml.j2') }}"
>>>>>>> 8b8ed387

- name: Create image secret
  kubernetes.core.k8s:
    state: present
    namespace: "{{ namespace }}"
    resource_definition: "{{ lookup('template', 'k8s/image_pull_secret.yml.j2') }}"

- name: Determine if operator exists
  kubernetes.core.k8s_info:
    namespace: "{{ namespace }}"
    api_version: apps/v1
    kind: Deployment
    name: "{{ operator }}"
  register: existing_operator

- name: If operator exists, determine expected and current images
  set_fact:
    operator_image_expected: "{{ (lookup('template', 'openshift/operator.yml.j2') | from_yaml).spec.template.spec.containers[0].image }}"
    operator_image_current: "{{ existing_operator.resources[0].spec.template.spec.containers[0].image }}"
  when: existing_operator.resources

- name: If operator exists, determine if it is being upgraded
  set_fact:
    operator_upgrade: "{{ operator_image_expected != operator_image_current }}"
  when: existing_operator.resources

- name: If operator does not exist, it is not being upgraded
  set_fact:
    operator_upgrade: False
  when: not existing_operator.resources

- name: Create operator
  kubernetes.core.k8s:
    state: present
    namespace: "{{ namespace }}"
    resource_definition: "{{ lookup('template', 'k8s/operator.yml.j2') }}"
    wait: yes
    wait_timeout: "{{ wait_timeout }}"

- name: Determine if console exists
  kubernetes.core.k8s_info:
    namespace: "{{ namespace }}"
    api_version: "ibp.com/v1alpha2"
    kind: IBPConsole
    name: "{{ console }}"
  register: existing_console

- name: Create console
  kubernetes.core.k8s:
    state: present
    namespace: "{{ namespace }}"
    resource_definition: "{{ lookup('template', 'k8s/console.yml.j2') }}"
    apply: yes
  register: create_console

- name: Delete console config maps if it is being modified or upgraded
  kubernetes.core.k8s:
    state: absent
    namespace: "{{ namespace }}"
    api_version: v1
    kind: ConfigMap
    name: "{{ item }}"
  loop:
    - "{{ console }}"
    - "{{ console }}-console"
    - "{{ console }}-deployer"
  when: (operator_upgrade or create_console.changed) and existing_console.resources # noqa no-handler

- name: Delete console deployment if it is being modified or upgraded
  kubernetes.core.k8s:
    state: absent
    namespace: "{{ namespace }}"
    api_version: apps/v1
    kind: Deployment
    name: "{{ console }}"
  when: (operator_upgrade or create_console.changed) and existing_console.resources # noqa no-handler

- name: Wait for console deployment to exist
  kubernetes.core.k8s_info:
    namespace: "{{ namespace }}"
    api_version: apps/v1
    kind: Deployment
    name: "{{ console }}"
  register: console_deployment
  until: console_deployment.resources
  retries: "{{ wait_timeout }}"
  delay: 1

- name: Wait for console deployment to start
  kubernetes.core.k8s:
    state: present
    namespace: "{{ namespace }}"
    api_version: apps/v1
    kind: Deployment
    name: "{{ console }}"
    wait: yes
    wait_timeout: "{{ wait_timeout }}"
  changed_when: False

- name: Wait for console ingress to exist
  kubernetes.core.k8s_info:
    namespace: "{{ namespace }}"
    api_version: networking.k8s.io/v1
    kind: Ingress
    name: "{{ console }}"
  register: console_route
  until: console_route.resources
  retries: "{{ wait_timeout }}"
  delay: 1

- name: Set console URL from console ingress
  set_fact:
    console_url: "https://{{ console_route.resources[0].spec.rules[0].host }}"

- name: Wait for console ingress to start
  uri:
    url: "{{ console_url }}"
    status_code: "200"
    validate_certs: no
  register: result
  until: result.status == 200
  retries: "{{ wait_timeout }}"
  delay: 1

- name: Print console URL
  debug:
    msg: IBM support for Hyperledger Fabric console available at {{ console_url }}<|MERGE_RESOLUTION|>--- conflicted
+++ resolved
@@ -26,15 +26,6 @@
           'pod-security.kubernetes.io/enforce': baseline
   when: not namespace_info.resources
 
-<<<<<<< HEAD
-=======
-- name: Create pod security policy
-  kubernetes.core.k8s:
-    state: present
-    namespace: "{{ namespace }}"
-    resource_definition: "{{ lookup('template', 'k8s/pod_security_policy.yml.j2') }}"
-
->>>>>>> 8b8ed387
 - name: Create cluster role
   kubernetes.core.k8s:
     state: present
@@ -47,19 +38,11 @@
     namespace: "{{ namespace }}"
     resource_definition: "{{ lookup('template', 'k8s/cluster_role_binding.yml.j2') }}"
 
-<<<<<<< HEAD
-# - name: Create role binding
-#   k8s:
-#     state: present
-#     namespace: "{{ namespace }}"
-#     resource_definition: "{{ lookup('template', 'k8s/role_binding.yml.j2') }}"
-=======
 - name: Create role binding
   kubernetes.core.k8s:
     state: present
     namespace: "{{ namespace }}"
     resource_definition: "{{ lookup('template', 'k8s/role_binding.yml.j2') }}"
->>>>>>> 8b8ed387
 
 - name: Create image secret
   kubernetes.core.k8s:
