#
# SPDX-License-Identifier: Apache-2.0
#
---
- name: Fail if namespace not specified
  fail:
    msg: namespace not specified or is empty
  when: not namespace is defined or not namespace

- name: Determine if namespace exists
  kubernetes.core.k8s_info:
    api_version: v1
    kind: Namespace
    name: "{{ namespace }}"
  register: namespace_info

- name: Determine if custom resource definitions exist
  kubernetes.core.k8s_info:
    api_version: apiextensions.k8s.io/v1
    kind: CustomResourceDefinition
    name: ibpconsoles.ibp.com
  register: crds_info

- name: Delete console
  kubernetes.core.k8s:
    state: absent
    namespace: "{{ namespace }}"
    api_version: "ibp.com/v1alpha2"
    kind: IBPConsole
    name: "{{ console }}"
  when: namespace_info.resources and crds_info.resources

- name: Delete operator
  kubernetes.core.k8s:
    state: absent
    namespace: "{{ namespace }}"
    api_version: apps/v1
    kind: Deployment
    name: "{{ operator }}"
    wait: yes
    wait_timeout: "{{ wait_timeout }}"
  when: namespace_info.resources

- name: Delete image secret
  kubernetes.core.k8s:
    state: absent
    namespace: "{{ namespace }}"
    api_version: v1
    kind: Secret
    name: "{{ image_pull_secret }}"
  when: namespace_info.resources

- name: Delete role binding
  kubernetes.core.k8s:
    state: absent
    namespace: "{{ namespace }}"
    api_version: rbac.authorization.k8s.io/v1
    kind: RoleBinding
    name: "{{ role_binding }}"
  when: namespace_info.resources

- name: Delete cluster role binding
  kubernetes.core.k8s:
    state: absent
    namespace: "{{ namespace }}"
    api_version: rbac.authorization.k8s.io/v1
    kind: ClusterRoleBinding
    name: "{{ cluster_role_binding }}"
  when: namespace_info.resources

- name: Delete cluster role
  kubernetes.core.k8s:
    state: absent
    namespace: "{{ namespace }}"
    api_version: rbac.authorization.k8s.io/v1
    kind: ClusterRole
    name: "{{ cluster_role }}"
<<<<<<< HEAD
=======
  when: namespace_info.resources

- name: Delete pod security policy
  kubernetes.core.k8s:
    state: absent
    namespace: "{{ namespace }}"
    api_version: policy/v1beta1
    kind: PodSecurityPolicy
    name: "{{ pod_security_policy }}"
>>>>>>> 8b8ed387
  when: namespace_info.resources<|MERGE_RESOLUTION|>--- conflicted
+++ resolved
@@ -75,16 +75,4 @@
     api_version: rbac.authorization.k8s.io/v1
     kind: ClusterRole
     name: "{{ cluster_role }}"
-<<<<<<< HEAD
-=======
-  when: namespace_info.resources
-
-- name: Delete pod security policy
-  kubernetes.core.k8s:
-    state: absent
-    namespace: "{{ namespace }}"
-    api_version: policy/v1beta1
-    kind: PodSecurityPolicy
-    name: "{{ pod_security_policy }}"
->>>>>>> 8b8ed387
   when: namespace_info.resources